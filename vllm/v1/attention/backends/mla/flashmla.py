--- conflicted
+++ resolved
@@ -91,12 +91,8 @@
             self.cg_buf_num_splits = torch.empty(
                 (vllm_config.scheduler_config.max_num_seqs + 1),
                 device=self.device,
-<<<<<<< HEAD
-                dtype=torch.int32)
-=======
                 dtype=torch.int32,
             )
->>>>>>> 20db99cc
 
     def _build_decode(
         self,
@@ -106,15 +102,9 @@
         query_start_loc_cpu: torch.Tensor,
         query_start_loc_device: torch.Tensor,
         num_decode_tokens: int,
-<<<<<<< HEAD
         cp_tot_seq_lens_device: Optional[torch.Tensor],
     ) -> FlashMLADecodeMetadata:
-        tile_scheduler_metadata, num_splits = \
-            get_mla_metadata(
-=======
-    ) -> FlashMLADecodeMetadata:
         tile_scheduler_metadata, num_splits = get_mla_metadata(
->>>>>>> 20db99cc
             seq_lens_device,
             self.num_q_heads,
             1,  # MQA for the decode path
