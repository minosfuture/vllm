# SPDX-License-Identifier: Apache-2.0
# SPDX-FileCopyrightText: Copyright contributors to the vLLM project

from dataclasses import dataclass
from typing import ClassVar, Optional, Union

import torch

from vllm import envs
from vllm.attention.backends.abstract import (
    AttentionLayer,
    AttentionType,
    is_quantized_kv_cache,
)
from vllm.attention.utils.fa_utils import (
    flash_attn_supports_mla,
    get_flash_attn_version,
)
from vllm.config import VllmConfig
from vllm.logger import init_logger
from vllm.v1.attention.backends.mla.common import (
    MLACommonBackend,
    MLACommonDecodeMetadata,
    MLACommonImpl,
    MLACommonMetadata,
    MLACommonMetadataBuilder,
)
from vllm.v1.attention.backends.utils import AttentionCGSupport
from vllm.v1.kv_cache_interface import AttentionSpec
from vllm.vllm_flash_attn import flash_attn_varlen_func, get_scheduler_metadata

logger = init_logger(__name__)


class FlashAttnMLABackend(MLACommonBackend):
    @staticmethod
    def get_name() -> str:
        return "FLASH_ATTN_MLA"

    @staticmethod
    def get_metadata_cls() -> type["FlashAttnMLAMetadata"]:
        return FlashAttnMLAMetadata

    @staticmethod
    def get_builder_cls() -> type["FlashAttnMLAMetadataBuilder"]:
        return FlashAttnMLAMetadataBuilder

    @staticmethod
    def get_impl_cls() -> type["FlashAttnMLAImpl"]:
        return FlashAttnMLAImpl


@dataclass
class FlashAttnMLADecodeMetadata(MLACommonDecodeMetadata):
    query_start_loc: torch.Tensor
    max_query_len: int
    max_seq_len: int
    scheduler_metadata: Optional[torch.Tensor] = None
    max_num_splits: int = 0


@dataclass
class FlashAttnMLAMetadata(MLACommonMetadata[FlashAttnMLADecodeMetadata]):
    pass


class FlashAttnMLAMetadataBuilder(MLACommonMetadataBuilder[FlashAttnMLAMetadata]):
    cudagraph_support: ClassVar[AttentionCGSupport] = AttentionCGSupport.UNIFORM_BATCH

    reorder_batch_threshold: int = 512

    def __init__(
        self,
        kv_cache_spec: AttentionSpec,
        layer_names: list[str],
        vllm_config: VllmConfig,
        device: torch.device,
    ):
        super().__init__(
            kv_cache_spec, layer_names, vllm_config, device, FlashAttnMLAMetadata
        )
        self.max_num_splits = 0  # No upper bound on the number of splits.
        self.fa_aot_schedule = get_flash_attn_version() == 3

        self.use_full_cuda_graph = (
            self.compilation_config.cudagraph_mode.has_full_cudagraphs()
        )

        if self.use_full_cuda_graph and self.fa_aot_schedule:
            self.max_cudagraph_size = self.compilation_config.max_capture_size

            if self.max_cudagraph_size > 992:
                # This condition derives from FA3's internal heuristic.
                # TODO(woosuk): Support larger cudagraph sizes.
                raise ValueError(
                    "Capture size larger than 992 is not supported for full cuda graph."
                )

            self.scheduler_metadata = torch.zeros(
                vllm_config.scheduler_config.max_num_seqs + 1,
                dtype=torch.int32,
                device=self.device,
            )
            # When using cuda graph, we need to set the upper bound of the
            # number of splits so that large enough intermediate buffers are
            # pre-allocated during capture.
            self.max_num_splits = envs.VLLM_FLASH_ATTN_MAX_NUM_SPLITS_FOR_CUDA_GRAPH

<<<<<<< HEAD
    def _schedule_decode(self, num_reqs, cu_query_lens, max_query_len, seqlens,
                         max_seq_len, causal):
=======
        # TODO(lucas): Until we add support for the DCP custom masking we need
        #   to restrict decodes to q_len == 1 when DCP is enabled.
        self.reorder_batch_threshold = (
            1 if get_dcp_group().world_size > 1 else self.reorder_batch_threshold
        )

    def _schedule_decode(
        self, num_reqs, cu_query_lens, max_query_len, seqlens, max_seq_len, causal
    ):
>>>>>>> 20db99cc
        if self.fa_aot_schedule:
            return get_scheduler_metadata(
                batch_size=num_reqs,
                max_seqlen_q=max_query_len,
                max_seqlen_k=max_seq_len,
                num_heads_q=self.num_heads * self.dcp_world_size,
                num_heads_kv=1,
                headdim=self.mla_dims.qk_rope_head_dim,
                cache_seqlens=seqlens,
                qkv_dtype=self.kv_cache_spec.dtype,
                headdim_v=self.mla_dims.kv_lora_rank,
                page_size=self.page_size,
                cu_seqlens_q=cu_query_lens,
                causal=causal,
                num_splits=self.max_num_splits,
            )
        return None

    def _build_decode(
        self,
        block_table_tensor: torch.Tensor,
        seq_lens_cpu: torch.Tensor,
        seq_lens_device: torch.Tensor,
        query_start_loc_cpu: torch.Tensor,
        query_start_loc_device: torch.Tensor,
        num_decode_tokens: int,
<<<<<<< HEAD
        cp_tot_seq_lens_device: Optional[torch.Tensor],
    ) -> FlashAttnMLADecodeMetadata:
        query_lens_cpu = (query_start_loc_cpu[1:] - query_start_loc_cpu[:-1])
=======
    ) -> FlashAttnMLADecodeMetadata:
        query_lens_cpu = query_start_loc_cpu[1:] - query_start_loc_cpu[:-1]
>>>>>>> 20db99cc
        max_query_len = query_lens_cpu.max().item()
        max_seq_len = seq_lens_device.max().item()

        scheduler_metadata = self._schedule_decode(
            num_reqs=seq_lens_cpu.numel(),
            cu_query_lens=query_start_loc_device,
            max_query_len=max_query_len,
            seqlens=seq_lens_device,
            max_seq_len=max_seq_len,
            causal=True,
        )

        # For FA3 + full cudagraph
        max_num_splits = 0
        if self.use_full_cuda_graph and scheduler_metadata is not None:
            n = scheduler_metadata.shape[0]
            # Ensure the persistent buffer is large enough
            assert n <= self.scheduler_metadata.shape[0], (
                f"Scheduler metadata size {n} exceeds buffer size "
                + f"{self.scheduler_metadata.shape[0]}"
            )
            self.scheduler_metadata[:n] = scheduler_metadata
            # NOTE(woosuk): We should zero out the rest of the scheduler
            # metadata to guarantee the correctness. Otherwise, some thread
            # blocks may use the invalid scheduler metadata and overwrite the
            # output buffer.
            self.scheduler_metadata[n:] = 0
            scheduler_metadata = self.scheduler_metadata[:n]

            if num_decode_tokens <= self.max_cudagraph_size:
                # NOTE(woosuk): Setting num_splits > 1 may increase the memory
                # usage, because the intermediate buffers of size [num_splits,
                # num_heads, num_tokens, head_size] are allocated. Therefore,
                # we only set num_splits when using cuda graphs.
                max_num_splits = self.max_num_splits

        return FlashAttnMLADecodeMetadata(
            block_table=block_table_tensor,
            seq_lens=seq_lens_device,
            query_start_loc=query_start_loc_device,
            max_query_len=max_query_len,
            max_seq_len=max_seq_len,
            scheduler_metadata=scheduler_metadata,
            max_num_splits=max_num_splits,
            cp_tot_seq_lens=cp_tot_seq_lens_device,
        )


class FlashAttnMLAImpl(MLACommonImpl[FlashAttnMLAMetadata]):
    can_return_lse_for_decode: bool = True

    def __init__(
        self,
        num_heads: int,
        head_size: int,
        scale: float,
        num_kv_heads: int,
        alibi_slopes: Optional[list[float]],
        sliding_window: Optional[int],
        kv_cache_dtype: str,
        logits_soft_cap: Optional[float],
        attn_type: str,
        kv_sharing_target_layer_name: Optional[str],
        # MLA Specific Arguments
        **mla_args,
    ) -> None:
        super().__init__(
            num_heads,
            head_size,
            scale,
            num_kv_heads,
            alibi_slopes,
            sliding_window,
            kv_cache_dtype,
            logits_soft_cap,
            attn_type,
            kv_sharing_target_layer_name,
            **mla_args,
        )

        assert flash_attn_supports_mla(), "FlashAttnMLA is not supported on this device"

        unsupported_features = [alibi_slopes, sliding_window, logits_soft_cap]
        if any(unsupported_features):
            raise NotImplementedError(
                "FlashAttnMLAImpl does not support one of the following: "
                "alibi_slopes, sliding_window, logits_soft_cap"
            )

        if attn_type != AttentionType.DECODER:
            raise NotImplementedError(
                "Encoder self-attention and "
                "encoder/decoder cross-attention "
                "are not implemented for "
                "FlashAttnMLAImpl"
            )

        if is_quantized_kv_cache(self.kv_cache_dtype):
            raise NotImplementedError(
                "FlashAttnMLA V1 with FP8 KV cache not yet supported"
            )

    def _forward_decode(
        self,
        q: Union[torch.Tensor, tuple[torch.Tensor, torch.Tensor]],
        kv_c_and_k_pe_cache: torch.Tensor,
        attn_metadata: FlashAttnMLAMetadata,
        layer: AttentionLayer,
    ) -> tuple[torch.Tensor, Optional[torch.Tensor]]:
        assert kv_c_and_k_pe_cache.numel() > 0
        assert attn_metadata.decode is not None

        if type(q) is tuple:
            q_nope, q_pe = q
        else:
            q_nope, q_pe = torch.split(
                q, [self.kv_lora_rank, self.qk_rope_head_dim], dim=-1
            )

        if self.kv_cache_dtype.startswith("fp8"):
            raise NotImplementedError("FP8 FlashAttention MLA not yet supported")

        kv_c_cache = kv_c_and_k_pe_cache[..., : self.kv_lora_rank]
        k_pe_cache = kv_c_and_k_pe_cache[..., self.kv_lora_rank :]

        # NOTE(matt): During CUDA graph capture, max_query_len can be 0, but the
        # kernel uses this to calculate grid dimensions. Ensure it's at least 1
        # to prevent invalid grid configuration during graph capture.
        max_seqlen_q = max(attn_metadata.decode.max_query_len, 1)

        attn_out = flash_attn_varlen_func(
            q=q_pe,
            k=k_pe_cache.unsqueeze(-2),  # Add head dim of 1
            v=kv_c_cache.unsqueeze(-2),  # Add head dim of 1
            q_v=q_nope,
            max_seqlen_q=max_seqlen_q,
            cu_seqlens_q=attn_metadata.decode.query_start_loc,
            max_seqlen_k=attn_metadata.decode.max_seq_len,
            seqused_k=attn_metadata.decode.seq_lens,
            block_table=attn_metadata.decode.block_table,
            softmax_scale=self.scale,
            causal=True,
            return_softmax_lse=self.need_to_return_lse_for_decode,
            fa_version=3,  # only version 3 is supported
            scheduler_metadata=attn_metadata.decode.scheduler_metadata,
            num_splits=attn_metadata.decode.max_num_splits,
            cp_world_size=self.dcp_world_size,
            cp_rank=self.dcp_rank,
            cp_tot_seqused_k=attn_metadata.decode.cp_tot_seq_lens,
        )

        if self.need_to_return_lse_for_decode:
            o, lse = attn_out
            # FA returns LSE in shape [ H, B ] but DCP wants [ B, H ]
            return o, lse.transpose(0, 1)  # [ H, B ] -> [ B, H ]
        else:
            o = attn_out
            return o, None<|MERGE_RESOLUTION|>--- conflicted
+++ resolved
@@ -106,20 +106,9 @@
             # pre-allocated during capture.
             self.max_num_splits = envs.VLLM_FLASH_ATTN_MAX_NUM_SPLITS_FOR_CUDA_GRAPH
 
-<<<<<<< HEAD
-    def _schedule_decode(self, num_reqs, cu_query_lens, max_query_len, seqlens,
-                         max_seq_len, causal):
-=======
-        # TODO(lucas): Until we add support for the DCP custom masking we need
-        #   to restrict decodes to q_len == 1 when DCP is enabled.
-        self.reorder_batch_threshold = (
-            1 if get_dcp_group().world_size > 1 else self.reorder_batch_threshold
-        )
-
     def _schedule_decode(
         self, num_reqs, cu_query_lens, max_query_len, seqlens, max_seq_len, causal
     ):
->>>>>>> 20db99cc
         if self.fa_aot_schedule:
             return get_scheduler_metadata(
                 batch_size=num_reqs,
@@ -146,14 +135,9 @@
         query_start_loc_cpu: torch.Tensor,
         query_start_loc_device: torch.Tensor,
         num_decode_tokens: int,
-<<<<<<< HEAD
         cp_tot_seq_lens_device: Optional[torch.Tensor],
     ) -> FlashAttnMLADecodeMetadata:
-        query_lens_cpu = (query_start_loc_cpu[1:] - query_start_loc_cpu[:-1])
-=======
-    ) -> FlashAttnMLADecodeMetadata:
         query_lens_cpu = query_start_loc_cpu[1:] - query_start_loc_cpu[:-1]
->>>>>>> 20db99cc
         max_query_len = query_lens_cpu.max().item()
         max_seq_len = seq_lens_device.max().item()
 
