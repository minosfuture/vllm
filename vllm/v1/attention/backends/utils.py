# SPDX-License-Identifier: Apache-2.0
# SPDX-FileCopyrightText: Copyright contributors to the vLLM project
import abc
import enum
import functools
from abc import abstractmethod
from dataclasses import dataclass, make_dataclass
from typing import (TYPE_CHECKING, Any, Callable, ClassVar, Generic, Optional,
                    TypeVar)

import numpy as np
import torch

from vllm.config import VllmConfig, get_layers_from_vllm_config
from vllm.utils import cdiv

if TYPE_CHECKING:
    from vllm.attention.backends.abstract import AttentionImpl
    from vllm.v1.core.sched.output import SchedulerOutput
    from vllm.v1.worker.gpu_input_batch import InputBatch

import vllm.envs as envs
from vllm.attention.backends.abstract import AttentionBackend
from vllm.attention.layer import Attention
from vllm.distributed.kv_transfer.kv_connector.utils import (
    get_kv_connector_cache_layout)
from vllm.logger import init_logger
from vllm.v1.kv_cache_interface import AttentionSpec

logger = init_logger(__name__)
_KV_CACHE_LAYOUT_OVERRIDE = None


@dataclass
class CommonAttentionMetadata:
    """
    Per-batch attention metadata, shared across layers and backends.
    AttentionMetadataBuilder instances use it to construct per-layer metadata.
    
    For many of the tensors we keep both GPU and CPU versions.
    """

    query_start_loc: torch.Tensor
    query_start_loc_cpu: torch.Tensor
    """(batch_size + 1,), the start location of each request in query Tensor"""

    seq_lens: torch.Tensor
    seq_lens_cpu: torch.Tensor
    """(batch_size,), the length of each request including both computed tokens
    and newly scheduled tokens"""

    num_computed_tokens_cpu: torch.Tensor
    """(batch_size,), the number of computed tokens for each request"""

    num_reqs: int
    """Number of requests"""
    num_actual_tokens: int
    """Total number of tokens in batch"""
    max_query_len: int
    """Longest query in batch"""

    block_table_tensor: torch.Tensor
    slot_mapping: torch.Tensor

    causal: bool = True


@dataclass
class UbatchSlice:
    request_slice: slice
    token_slice: slice


def slice_query_start_locs(
    query_start_loc: torch.Tensor,
    request_slice: slice,
) -> torch.Tensor:
    """
    Creates a new query_start_loc that corresponds to the requests in 
    request_slice.

    Note: This function creates a new tensor to hold the new query_start_locs.
    This will break cudagraph compatibility.
    """
    return query_start_loc[request_slice.start: request_slice.stop + 1] -\
        query_start_loc[request_slice.start]


def _make_metadata_with_slice(
        ubatch_slice: UbatchSlice,
        attn_metadata: CommonAttentionMetadata) -> CommonAttentionMetadata:
    """
    This function creates a new CommonAttentionMetadata that corresponds to 
    the requests included in ubatch_slice
    """

    request_slice = ubatch_slice.request_slice
    token_slice = ubatch_slice.token_slice

    query_start_loc = slice_query_start_locs(attn_metadata.query_start_loc,
                                             request_slice)
    assert len(query_start_loc) >= 2, (
        f"query_start_loc must have at least 2 elements, "
        f"got {len(query_start_loc)}")
    query_start_loc_cpu = slice_query_start_locs(
        attn_metadata.query_start_loc_cpu, request_slice)

    seq_lens = attn_metadata.seq_lens[request_slice]
    seq_lens_cpu = attn_metadata.seq_lens_cpu[request_slice]
    num_computed_tokens_cpu = attn_metadata.num_computed_tokens_cpu[
        request_slice]

    num_requests = request_slice.stop - request_slice.start
    num_actual_tokens = token_slice.stop - token_slice.start
    max_query_len = int(
        torch.max(torch.abs(query_start_loc_cpu[1:] -
                            query_start_loc_cpu[:-1])).item())

    block_table_tensor = attn_metadata.block_table_tensor[request_slice]
    slot_mapping = attn_metadata.slot_mapping[token_slice]

    return CommonAttentionMetadata(
        query_start_loc=query_start_loc,
        query_start_loc_cpu=query_start_loc_cpu,
        seq_lens=seq_lens,
        seq_lens_cpu=seq_lens_cpu,
        num_computed_tokens_cpu=num_computed_tokens_cpu,
        num_reqs=num_requests,
        num_actual_tokens=num_actual_tokens,
        max_query_len=max_query_len,
        block_table_tensor=block_table_tensor,
        slot_mapping=slot_mapping,
    )


def split_attn_metadata(
    ubatch_slices: list[UbatchSlice],
    common_attn_metadata: CommonAttentionMetadata,
) -> list[CommonAttentionMetadata]:
    """
    Creates a new CommonAttentionMetadata instance that corresponds to the 
    requests for each UbatchSlice in ubatch_slices.

    Note: This function does not modify common_attn_metadata
    """
    results = []
    for ubatch_slice in ubatch_slices:
        results.append(
            _make_metadata_with_slice(ubatch_slice, common_attn_metadata))
    return results


M = TypeVar("M")


class AttentionCGSupport(enum.Enum):
    """ Constants for the cudagraph support of the attention backend
    Here we do not consider the cascade attention, as currently
    it is never cudagraph supported."""

    ALWAYS = 3
    """Cudagraph always supported; supports mixed-prefill-decode"""
    UNIFORM_BATCH = 2
    """Cudagraph supported for batches the only contain query lengths that are
    the same, this can be used for spec-decode 
        i.e. "decodes" are 1 + num_speculative_tokens"""
    UNIFORM_SINGLE_TOKEN_DECODE = 1
    """Cudagraph supported for batches the only contain query_len==1 decodes"""
    NEVER = 0
    """NO cudagraph support"""


class AttentionMetadataBuilder(abc.ABC, Generic[M]):
    # Does this backend/builder support CUDA Graphs for attention (default: no).
    cudagraph_support: ClassVar[AttentionCGSupport] = \
        AttentionCGSupport.NEVER
    # Does this backend/builder reorder the batch?
    # If not, set this to None. Otherwise set it to the query
    # length that will be pulled into the front of the batch.
    reorder_batch_threshold: ClassVar[Optional[int]] = None

    @abstractmethod
    def __init__(self, kv_cache_spec: AttentionSpec, layer_names: list[str],
                 vllm_config: VllmConfig, device: torch.device):
        self.kv_cache_spec = kv_cache_spec

    @abstractmethod
    def build(self,
              common_prefix_len: int,
              common_attn_metadata: CommonAttentionMetadata,
              fast_build: bool = False) -> M:
        """
        Central method that builds attention metadata.
        Some builders (MLA) require reorder_batch to be called prior to build.
        
        Args:
            common_prefix_len: The length of the common prefix of the batch.
            common_attn_metadata: The common attention metadata.
            fast_build: The meta-data will prioritize speed of building over
                then speed at execution. Can be used for spec-decode where the
                result of a build call may only be used for few layers/iters.
        """
        raise NotImplementedError

<<<<<<< HEAD
    def build_slice(
        self,
        req_slice: slice,
        token_slice: slice,
        max_query_len: int,
        common_prefix_len: int,
        common_attn_metadata: CommonAttentionMetadata,
    ) -> M:
        """
        Should only be called on builders that support attention slicing 
        for micro batching
        """
        raise NotImplementedError

    def can_run_in_cudagraph(
            self, common_attn_metadata: CommonAttentionMetadata) -> bool:
        """
        Can this batch (with given metadata) use CUDA Graphs for attention.
        """
        return False

=======
>>>>>>> 68af77e5
    def build_for_cudagraph_capture(
            self, common_attn_metadata: CommonAttentionMetadata) -> M:
        """
        Build attention metadata for CUDA graph capture. Uses build by default.
        Subclasses that override this method should call self.build or
        super().build_for_cudagraph_capture.
        """
        return self.build(common_prefix_len=0,
                          common_attn_metadata=common_attn_metadata)

    def build_for_drafting(
        self,
        common_attn_metadata: CommonAttentionMetadata,
        draft_index: int,
    ) -> M:
        """
        Build attention metadata for draft model. Uses build by default.
        
        Args:
            common_attn_metadata: The common attention metadata.
            draft_index: The index of the current draft operation.
                When speculating a chain of tokens, this index refers to the
                draft attempt for the i-th token.
                For tree-based attention, this index instead refers to the
                draft attempt for the i-th level in the tree of tokens.
        """
        return self.build(common_prefix_len=0,
                          common_attn_metadata=common_attn_metadata,
                          fast_build=True)

    def use_cascade_attention(
        self,
        common_prefix_len: int,
        query_lens: np.ndarray,
        num_query_heads: int,
        num_kv_heads: int,
        use_alibi: bool,
        use_sliding_window: bool,
        use_local_attention: bool,
        num_sms: int,
    ) -> bool:
        return False


@functools.lru_cache
def get_kv_cache_layout():
    global _KV_CACHE_LAYOUT_OVERRIDE
    # Override with format specified by the user.
    cache_layout = envs.VLLM_KV_CACHE_LAYOUT
    if cache_layout is None:
        if envs.VLLM_USE_TRTLLM_ATTENTION:
            cache_layout = "HND"
        else:
            cache_layout = get_kv_connector_cache_layout()
    else:
        logger.info_once("`VLLM_KV_CACHE_LAYOUT` environment variable " \
        "detected. Setting KV cache layout to %s.", cache_layout)
    if _KV_CACHE_LAYOUT_OVERRIDE is not None:
        cache_layout = _KV_CACHE_LAYOUT_OVERRIDE
    return cache_layout


def set_kv_cache_layout(cache_layout: str):
    global _KV_CACHE_LAYOUT_OVERRIDE
    _KV_CACHE_LAYOUT_OVERRIDE = cache_layout


@dataclass
class PerLayerParameters:
    """
    Currently, FlashInfer backend only support models in which all layers share
    the same values for the following hyperparameters. Should not be used for
    trtllm-gen backend since it supports different values for the following
    hyperparameters.
    """

    window_left: int
    logits_soft_cap: Optional[float]
    sm_scale: float
    has_sinks: bool = False


def get_per_layer_parameters(
        vllm_config: VllmConfig, layer_names: list[str],
        cls_: type['AttentionImpl']) -> dict[str, PerLayerParameters]:
    """
    Scan layers in `layer_names` and determine some hyperparameters
    to use during `plan`.
    """

    layers = get_layers_from_vllm_config(vllm_config, Attention, layer_names)
    per_layer_params: dict[str, PerLayerParameters] = {}

    for key, layer in layers.items():
        impl = layer.impl
        assert isinstance(impl, cls_)

        # Infer hyperparameters from the attention layer
        window_size = getattr(impl, "sliding_window", None)
        window_left = window_size[0] if window_size is not None else -1
        logits_soft_cap = getattr(impl, "logits_soft_cap", None)
        sm_scale = impl.scale
        has_sinks = getattr(impl, "sinks", None) is not None

        per_layer_params[key] = PerLayerParameters(window_left,
                                                   logits_soft_cap, sm_scale,
                                                   has_sinks)

    return per_layer_params


def infer_global_hyperparameters(
        per_layer_params: dict[str, PerLayerParameters]) -> PerLayerParameters:
    """
    Currently, FlashInfer backend other than trtllm-gen 
    only support models in which all layers share
    the same values for the following hyperparameters:
    - `window_left`
    - `logits_soft_cap`
    - `sm_scale`

    So this function asserts that all layers share the same values for these
    hyperparameters and returns the global values.
    """

    assert len(per_layer_params) > 0, "No attention layers found in the model."

    param_sets = list(per_layer_params.values())
    global_params = param_sets[0]

    # trtllm attention doesn't need global hyper params so disable the check
    if not envs.VLLM_USE_TRTLLM_ATTENTION:
        for params in param_sets:
            if params.window_left != global_params.window_left:
                raise ValueError(
                    "Window left is not the same for all layers. " \
                    "One potential fix is to set disable_sliding_window=True")
            assert params == global_params, (
                "FlashInfer backend currently only supports models in which all"
                "layers share the same values "
                "for the following hyperparameters:"
                "`window_left`, `logits_soft_cap`, `sm_scale`.")

    return global_params


#
# Take in `query_start_loc_np` and `seq_lens_np` and break the sequences into
# local attention blocks, where each block is passed to the attention kernel
# as an independent local ("virtual") batch item.
#
# For example, if are performing a chunked prefill a batch of 3 sequences:
#   q_seqlens  = [4, 10, 5]
#   kv_seqlens = [6, 17, 9]
# Then normally for regular attention we would compute with an attention mask
#  for batch idx 0 (q_seqlens = 4, kv_seqlens = 6) like:
#   batch idx: 0 (q_seqlens = 4, kv_seqlens = 6)
#        k_toks >   0 1 2 3 4 5
#        q_toks v  _____________
#               0 | 1 1 1
#               1 | 1 1 1 1
#               2 | 1 1 1 1 1
#               3 | 1 1 1 1 1 1
#
# for local attention (with attn_chunk_size = 4) we would compute with an
#  attention mask like:
#   batch idx: 0  (q_seqlens = 4, kv_seqlens = 6, attn_chunk_size = 4)
#        k_toks >   0 1 2 3 4 5
#        q_toks v  _____________
#               0 | 1 1 1
#               1 | 1 1 1 1
#               2 |         1
#               3 |         1 1
#
# We can simulate this mask using standard flash-attention by breaking the
#  sequences into local ("virtual") batches, where each local batch item is a
#  local attention block, so in this case batch idx 0 would be broken up into:
#
#   local-batch idx: 0 (q_seqlens = 2, kv_seqlens = 4)  (batch 0)
#        k_toks >   0 1 2 3
#        q_toks v  _____________
#               0 | 1 1 1
#               1 | 1 1 1 1
#   local-batch idx: 1 (q_seqlens = 2, kv_seqlens = 2) (batch 0)
#        k_toks >   4 5
#        q_toks v  _____________
#               2 | 1
#               3 | 1 1
#
# e.g. if we have:
#   attn_chunk_size = 4
#   query_start_loc_np = [0, 4, 14, 19] (q_seqlens = [4, 10, 5])
# Then this function would return:
#                           __b0__  ______b1______  __b2__ < orig batch indices
#   q_seqlens_local    = [   2,  2,  1,  4,  4,  1,  4,  1]
#   cu_seqlens_q_local = [0, 4,  6, 10, 14, 18, 19, 23, 24]
#   seqlens_k_local    = [   4,  2,  4,  4,  4,  1,  4,  1]
#   block_table_local  : shape[local_virtual_batches, pages_per_local_batch]
def make_local_attention_virtual_batches(
    attn_chunk_size: int,
    common_attn_metadata: CommonAttentionMetadata,
    block_size: int = 0,
) -> CommonAttentionMetadata:
    query_start_loc_np = common_attn_metadata.query_start_loc_cpu.numpy()
    seq_lens_np = common_attn_metadata.seq_lens_cpu.numpy()
    block_table = common_attn_metadata.block_table_tensor
    device = common_attn_metadata.query_start_loc.device

    q_seqlens = query_start_loc_np[1:] - query_start_loc_np[:-1]
    actual_batch_size = seq_lens_np.shape[0]

    # Handle if we are starting in the middle of a local attention block,
    #  we assume q_seqlens > 0 (for all elements), for each batch idx we compute
    #  the number of tokens that are not in the first local attention block and
    #  then we can simply use a cdiv for the rest.
    # For example if we have:
    #   attn_chunk_size = 4
    #   q_seqlens = [4, 10, 5]
    #   k_seqlens = [6, 17, 9]
    # Then we would get:
    #   new_tokens_in_first_block = [2, 1, 4]
    #   local_blocks = [2, 4, 2]
    q_tokens_in_first_block = np.minimum(
        attn_chunk_size - ((seq_lens_np - q_seqlens) % attn_chunk_size),
        q_seqlens).astype(np.int32)
    tokens_in_last_block = attn_chunk_size + (seq_lens_np % -attn_chunk_size)
    local_blocks = 1 + cdiv(q_seqlens - q_tokens_in_first_block,
                            attn_chunk_size)

    # Once we know the number of local blocks we can compute the request spans
    #  for each batch idx, we can figure out the number of "virtual" requests we
    #  have to make,
    # For the above example we would get:
    #   seqlens_q_local = [2, 2, 1, 4, 4, 1, 4, 1]
    #
    # First Get batched arange. (E.g., [2, 4, 2] -> [0, 1, 0, 1, 2, 3, 0, 1])
    #   (TODO: max a utility to share this code with _prepare_inputs)
    # arange step 1. [2, 4, 2] -> [2, 6, 8]
    cu_num_blocks = np.cumsum(local_blocks)
    virtual_batches = cu_num_blocks[-1]
    # arange step 2. [2, 6, 8] -> [0, 0, 2, 2, 2, 2, 6, 6]
    block_offsets = np.repeat(cu_num_blocks - local_blocks, local_blocks)
    # arange step 3. [0, 1, 0, 1, 2, 3, 0, 1]
    arange = np.arange(virtual_batches, dtype=np.int32) - block_offsets
    # also compute reverse arange (i.e. [1, 0, 3, 2, 1, 0, 1, 0])
    rarange = np.repeat(local_blocks, local_blocks) - arange - 1
    # Then we can compute the seqlens_q_local, handling the fact that the
    #  first and last blocks could be partial
    seqlens_q_local = \
        np.repeat(q_seqlens - q_tokens_in_first_block, local_blocks)
    # set the first block since this may be a partial block
    seqlens_q_local[arange == 0] = q_tokens_in_first_block
    # set the remaining blocks
    seqlens_q_local[arange > 0] = np.minimum(
        seqlens_q_local - attn_chunk_size * (arange - 1),
        attn_chunk_size)[arange > 0]

    # convert from q_seqlens to cu_seqlens_q
    cu_seqlens_q_local = np.pad(np.cumsum(seqlens_q_local), (1, 0))\
        .astype(np.int32)

    # compute the seqlens_k_local,
    #  basically a full local attention block for all but the last block in each
    #  batch
    # For our example this will be:
    #   seqlens_k_local = [4, 2, 4, 4, 4, 1, 4, 1]
    seqlens_k_local = np.full(cu_num_blocks[-1],
                              attn_chunk_size,
                              dtype=np.int32)
    seqlens_k_local[cu_num_blocks - 1] = tokens_in_last_block
    num_computed_tokens_local = seqlens_k_local - seqlens_q_local

    k_seqstarts_absolute = np.repeat(seq_lens_np, local_blocks) - \
        (rarange * attn_chunk_size + \
            np.repeat(tokens_in_last_block, local_blocks))
    # For the example the local attention blocks start at:
    #                           _b0_  _____b1_____  _b2_
    #   k_seqstarts_absolute = [0, 4, 4, 8, 12, 16, 4, 8]
    block_starts = k_seqstarts_absolute // block_size
    assert attn_chunk_size % block_size == 0, \
        f"attn_chunk_size {attn_chunk_size} is not " \
        f"divisible by block_size {block_size}"
    pages_per_local_batch = attn_chunk_size // block_size

    # Create a block_table for the local attention blocks
    # For out example if we have a block-table like (assuming block_size=2):
    #   block_table = [
    #     [ 0,  1,  2,  3,  4,  5,  6,  7,  8,  9],  < batch 0
    #     [10, 11, 12, 13, 14, 15, 16, 17, 18, 19],  < batch 1
    #     [20, 21, 22, 23, 24, 25, 26, 27, 28, 29],  < batch 2
    #   ]
    # Then for the local batches we would want a block-table like
    #   block_table_local = [
    #     [  0,  1 ], < local-batch 0, (batch 0, starting from k[0])
    #     [  2,  3 ], < local-batch 1, (batch 0, starting from k[4])
    #     [ 12, 13 ], < local-batch 2, (batch 1, starting from k[4])
    #     [ 14, 15 ], < local-batch 3, (batch 1, starting from k[8])
    #     [ 16, 17 ], < local-batch 4, (batch 1, starting from k[12])
    #     [ 18, 19 ], < local-batch 5, (batch 1, starting from k[16])
    #     [ 22, 23 ], < local-batch 6, (batch 2, starting from k[4])
    #     [ 24, 25 ], < local-batch 7, (batch 2, starting from k[8])
    #   ]
    block_indices= np.broadcast_to(
        np.arange(pages_per_local_batch, dtype=np.int32),
        (virtual_batches, pages_per_local_batch)) \
            + np.expand_dims(block_starts, axis=1)
    block_indices = block_indices.flatten().clip(max=block_table.shape[1] - 1)
    batch_indices = np.repeat(np.arange(actual_batch_size, dtype=np.int32),
                              local_blocks * pages_per_local_batch)
    block_table_local = block_table[batch_indices, block_indices]\
        .view(virtual_batches, -1)

    query_start_loc_cpu = torch.from_numpy(cu_seqlens_q_local)
    seq_lens_cpu = torch.from_numpy(seqlens_k_local)

    return CommonAttentionMetadata(
        query_start_loc_cpu=query_start_loc_cpu,
        query_start_loc=query_start_loc_cpu.to(device=device,
                                               non_blocking=True),
        seq_lens_cpu=seq_lens_cpu,
        seq_lens=seq_lens_cpu.to(device=device, non_blocking=True),
        num_computed_tokens_cpu=torch.from_numpy(num_computed_tokens_local),
        num_reqs=len(seq_lens_cpu),
        num_actual_tokens=common_attn_metadata.num_actual_tokens,
        max_query_len=seqlens_q_local.max(),
        block_table_tensor=block_table_local,
        slot_mapping=common_attn_metadata.slot_mapping,
        causal=True,
    )


def subclass_attention_metadata_builder(
    name_prefix: str,
    builder_cls: type[AttentionMetadataBuilder[M]],
    build_preprocess_fn: Callable[[CommonAttentionMetadata],
                                  CommonAttentionMetadata],
) -> type[AttentionMetadataBuilder[M]]:
    """
    Return a new subclass of `builder_cls` whose .build(...) method
    first calls build_preprocess_fn(common_attn_metadata) on the metadata.
    """
    name: str = name_prefix + builder_cls.__name__  # type: ignore

    def build(self,
              common_prefix_len: int,
              common_attn_metadata: CommonAttentionMetadata,
              fast_build: bool = False):
        return builder_cls.build(self, common_prefix_len,
                                 build_preprocess_fn(common_attn_metadata),
                                 fast_build)

    Wrapped = type(
        name,
        (builder_cls, ),  # inherit from the original
        {
            "build": build,
        })
    return Wrapped  # type: ignore


def subclass_attention_backend(
        name_prefix: str, attention_backend_cls: type[AttentionBackend],
        builder_cls: type[AttentionMetadataBuilder[M]]
) -> type[AttentionBackend]:
    """
    Return a new subclass where `get_builder_cls` returns `builder_cls`.
    """
    name: str = name_prefix + attention_backend_cls.__name__  # type: ignore

    return type(name, (attention_backend_cls, ),
                {"get_builder_cls": lambda: builder_cls})


def split_decodes_and_prefills(
    common_attn_metadata: CommonAttentionMetadata,
    decode_threshold: int = 1,
) -> tuple[int, int, int, int]:
    """
    Assuming a reordered batch, finds the boundary between prefill and decode
    requests.

    Args:
        common_attn_metadata: CommonAttentionMetadata object containing the
            batch metadata.
        decode_threshold: The maximum query length to be considered a decode.

    Returns:
        num_decodes: The number of decode requests.
        num_prefills: The number of prefill requests.
        num_decode_tokens: The number of tokens in the decode requests.
        num_prefill_tokens: The number of tokens in the prefill requests.
    """
    max_query_len = common_attn_metadata.max_query_len
    num_reqs = common_attn_metadata.num_reqs
    num_tokens = common_attn_metadata.num_actual_tokens
    query_start_loc = common_attn_metadata.query_start_loc_cpu

    if max_query_len <= decode_threshold:
        return num_reqs, 0, num_tokens, 0

    query_lens = query_start_loc[1:] - query_start_loc[:-1]
    is_prefill = query_lens > decode_threshold
    if not torch.any(is_prefill):
        return num_reqs, 0, num_tokens, 0

    first_prefill = is_prefill.int().argmax(dim=-1).item()
    assert torch.all(query_lens[first_prefill:] > decode_threshold)
    assert torch.all(query_lens[:first_prefill] <= decode_threshold)
    num_decodes = first_prefill
    num_prefills = num_reqs - num_decodes
    num_decode_tokens = query_start_loc[first_prefill].item()
    num_prefill_tokens = num_tokens - num_decode_tokens
    return (num_decodes, num_prefills, num_decode_tokens, num_prefill_tokens)


def reorder_batch_to_split_decodes_and_prefills(
    input_batch: "InputBatch",
    scheduler_output: "SchedulerOutput",
    decode_threshold: int = 1,
) -> bool:
    """
    Reorders the batch to split into prefill and decode requests; places all
    requests with <= decode_threshold tokens at the front of the batch.
    
    Returns:
        True if the batch was modified, False otherwise.
    """
    # We now want to reorder the batch so that the "decode" requests are at
    # the front and the "prefill" requests are at the back using the least
    # amount of swaps possible. (NOTE for now we loosely use "decode" to mean
    # requests where attention is likely memory-bound and "prefill" to mean
    # requests where attention is likely compute-bound, TODO(lucas): figure out
    # a better naming here)
    decodes = []
    prefills = []
    num_decode_tokens = 0
    num_prefill_tokens = 0

    for i, req_id in enumerate(input_batch.req_ids):
        num_tokens = scheduler_output.num_scheduled_tokens[req_id]
        # for now treat 1 scheduled token as "decode" even if its not,
        # we should update this to something like < 8 in the future but
        # currently the TritonMLA._forward_decode only supports
        # num_tokens = 1
        if num_tokens <= decode_threshold:
            decodes.append(i)
            num_decode_tokens += num_tokens
        else:
            prefills.append(i)
            num_prefill_tokens += num_tokens

    # We hope that this is fairly minimal since decodes
    # should be around for a number of iterations so hopefully they are
    # relatively stationary (and new request are generally appended to the
    # persistent batch so already should be at the back)
    # To achieve this we loop over the decodes in descending order and
    # the prefills in ascending order. We swap decodes from the  "back"
    # i.e. past where the last decode should be in the reodorered with
    # prefills from the front of the batch.
    # `decodes` and `prefills` are already in ascending order just based on
    # the above loop
    num_decodes = len(decodes)
    num_prefills = len(prefills)
    modified_batch = False

    for i in range(1, min(num_decodes, num_prefills) + 1):
        # If the decode is at the "back" of the batch, i, we can swap it
        # with the prefill closest to the front of the batch
        decode_idx = decodes[num_decodes - i]
        if decode_idx < num_decodes:
            break

        input_batch.swap_states(prefills[i - 1], decode_idx)
        modified_batch = True

    return modified_batch


KV_SHARING_FAST_PREFILL_METADATA_FIELDS = [
    ('logits_indices_padded', Optional[torch.Tensor], None),
    ('num_logits_indices', int, 0),
]


def subclass_attention_metadata(
    name_prefix: str,
    metadata_cls: Any,
    fields: list[tuple[str, Any, Any]],
) -> Any:
    """
    Return a new subclass of `metadata_cls` with additional fields
    """
    name: str = name_prefix + metadata_cls.__name__  # type: ignore
    Wrapped = make_dataclass(name, fields, bases=(metadata_cls, ))
    return Wrapped


def make_kv_sharing_fast_prefill_attention_metadata(
    metadata_cls: Any, ) -> Any:
    """
    Return a new subclass of `metadata_cls` for fast prefill
    """
    return subclass_attention_metadata(
        name_prefix="KVSharingFastPrefill",
        metadata_cls=metadata_cls,
        fields=KV_SHARING_FAST_PREFILL_METADATA_FIELDS,
    )<|MERGE_RESOLUTION|>--- conflicted
+++ resolved
@@ -202,30 +202,6 @@
         """
         raise NotImplementedError
 
-<<<<<<< HEAD
-    def build_slice(
-        self,
-        req_slice: slice,
-        token_slice: slice,
-        max_query_len: int,
-        common_prefix_len: int,
-        common_attn_metadata: CommonAttentionMetadata,
-    ) -> M:
-        """
-        Should only be called on builders that support attention slicing 
-        for micro batching
-        """
-        raise NotImplementedError
-
-    def can_run_in_cudagraph(
-            self, common_attn_metadata: CommonAttentionMetadata) -> bool:
-        """
-        Can this batch (with given metadata) use CUDA Graphs for attention.
-        """
-        return False
-
-=======
->>>>>>> 68af77e5
     def build_for_cudagraph_capture(
             self, common_attn_metadata: CommonAttentionMetadata) -> M:
         """
