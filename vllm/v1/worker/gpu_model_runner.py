--- conflicted
+++ resolved
@@ -8,18 +8,14 @@
 from collections import defaultdict
 from collections.abc import Iterator
 from contextlib import contextmanager
-<<<<<<< HEAD
 from typing import TYPE_CHECKING, Any, Optional, TypeAlias, Union, cast
-=======
-from copy import deepcopy
-from typing import TYPE_CHECKING, Any, Optional, Union, cast
->>>>>>> 3af47c3c
 
 import numpy as np
 import torch
 import torch.distributed
 import torch.nn as nn
 from tqdm import tqdm
+from copy import deepcopy
 
 import vllm.envs as envs
 from vllm.attention import Attention, AttentionType
@@ -60,11 +56,7 @@
                         GiB_bytes, LazyLoader, cdiv, check_use_alibi,
                         get_dtype_size, is_pin_memory_available, round_up,
                         supports_dynamo)
-<<<<<<< HEAD
 from vllm.v1.attention.backends.flash_attn import FlashAttentionMetadata
-from vllm.v1.attention.backends.mamba_selectors import get_mamba_attn_backend
-=======
->>>>>>> 3af47c3c
 from vllm.v1.attention.backends.utils import (
     AttentionCGSupport, AttentionMetadataBuilder, CommonAttentionMetadata,
     UbatchSlice, make_kv_sharing_fast_prefill_attention_metadata,
@@ -596,7 +588,6 @@
         # Refresh batch metadata with any pending updates.
         self.input_batch.refresh_metadata()
 
-<<<<<<< HEAD
     def _ubatch_split(
         self, max_num_scheduled_tokens: int,
         scheduler_output: "SchedulerOutput"
@@ -643,7 +634,7 @@
             self.pad_out_ubatch_first_stage(ubatch_slices, num_pad_tokens)
 
         return (ubatch_slices, num_pad_tokens, num_tokens_after_padding)
-=======
+    
     def _init_mrope_positions(self, req_state: CachedRequestState):
         image_grid_thw = []
         video_grid_thw = []
@@ -673,7 +664,6 @@
                 audio_feature_lengths=audio_feature_lengths,
                 use_audio_in_video=use_audio_in_video,
             )
->>>>>>> 3af47c3c
 
     def _extract_mm_kwargs(
         self,
@@ -803,15 +793,11 @@
         self.query_start_loc.copy_to_gpu()
         query_start_loc = self.query_start_loc.gpu[:num_reqs + 1]
 
-<<<<<<< HEAD
         ubatch_slices, num_pad_tokens, num_tokens_after_padding = \
             self._ubatch_split(max_num_scheduled_tokens,
                                scheduler_output)
 
-        self.seq_lens_np[:num_reqs] = (
-=======
         self.seq_lens.np[:num_reqs] = (
->>>>>>> 3af47c3c
             self.input_batch.num_computed_tokens_cpu[:num_reqs] +
             num_scheduled_tokens)
         # Fill unused with 0 for full cuda graph mode.
@@ -884,32 +870,12 @@
         if ubatch_slices is not None:
             attn_metadata = [dict() for _ in range(len(ubatch_slices))]
 
-<<<<<<< HEAD
-        # Prepare encoder attention metadata separately
-        # (encoder layers are not in KV cache groups)
-        if self.is_encoder_only_model:
-
-            per_layer_metadata = \
-                self._build_encoder_only_attn_metadata(
-                scheduler_output)
-
-            # Add encoder attention metadata for all encoder layers
-            attention_layers = get_layers_from_vllm_config(
-                self.vllm_config, Attention)
-            for layer_name, attn_module in attention_layers.items():
-                if attn_module.attn_type == AttentionType.ENCODER_ONLY:
-                    assert isinstance(attn_metadata, dict)
-                    common_attn_metadata, encoder_attn_metadata =\
-                        per_layer_metadata[layer_name]
-                    attn_metadata[layer_name] = encoder_attn_metadata
-=======
         # Used in the below loop.
         query_start_loc_cpu = self.query_start_loc.cpu[:num_reqs + 1]
         seq_lens_cpu = self.seq_lens.cpu[:num_reqs]
         num_computed_tokens_cpu = (
             self.input_batch.num_computed_tokens_cpu_tensor[:num_reqs])
         spec_decode_common_attn_metadata = None
->>>>>>> 3af47c3c
 
         # Prepare the attention metadata for each KV cache group and make layers
         # in the same group share the same metadata.
@@ -1735,16 +1701,10 @@
                                                 self.vllm_config)
 
         # Prepare the decoder inputs.
-<<<<<<< HEAD
         (attn_metadata, logits_indices, spec_decode_metadata, 
          num_scheduled_tokens_np, spec_decode_common_attn_metadata, 
          max_query_len, ubatch_slices, num_pad_tokens,
          num_tokens_after_padding) = self._prepare_inputs(scheduler_output)
-=======
-        (attn_metadata, logits_indices, spec_decode_metadata,
-         num_scheduled_tokens_np, spec_decode_common_attn_metadata,
-         max_query_len) = self._prepare_inputs(scheduler_output)
->>>>>>> 3af47c3c
 
         num_scheduled_tokens = scheduler_output.total_num_scheduled_tokens
         num_input_tokens = num_scheduled_tokens
@@ -1807,18 +1767,9 @@
         else:
             intermediate_tensors = self.sync_and_slice_intermediate_tensors(
                 num_input_tokens, intermediate_tensors, True)
-<<<<<<< HEAD
-        kv_connector_output = None
+
         if ubatch_slices is not None:
             num_input_tokens = num_input_tokens // 2
-        with set_forward_context(attn_metadata,
-                                    vllm_config=self.vllm_config,
-                                    num_tokens=num_input_tokens or 1,
-                                    num_tokens_across_dp=num_tokens_after_padding,
-                                    batch_descriptor=batch_descriptor,
-                                    cudagraph_runtime_mode=cudagraph_runtime_mode,
-                                    ubatch_slices=ubatch_slices):
-=======
 
         uniform_decode = (max_query_len == self.uniform_decode_query_len) and (
             num_scheduled_tokens == self.input_batch.num_reqs * max_query_len)
@@ -1832,14 +1783,13 @@
         with set_forward_context(
                 attn_metadata,
                 self.vllm_config,
-                num_tokens=num_input_tokens,
-                num_tokens_across_dp=num_tokens_across_dp,
+                num_tokens=num_input_tokens or 1,
+                num_tokens_across_dp=num_tokens_after_padding,
                 cudagraph_runtime_mode=cudagraph_runtime_mode,
                 batch_descriptor=batch_descriptor,
         ), self.maybe_get_kv_connector_output(
                 scheduler_output) as kv_connector_output:
 
->>>>>>> 3af47c3c
             model_output = self.model(
                 input_ids=input_ids,
                 positions=positions,
@@ -1998,16 +1948,9 @@
             req_state = self.requests[req_id]
             req_state.output_token_ids.extend(sampled_ids)
 
-<<<<<<< HEAD
-        if not self.speculative_config:
-            # Speculative decoding is not enabled.
-            spec_token_ids = None
-        else:
+        if self.speculative_config:
             assert not ubatch_slices
             assert isinstance(attn_metadata, dict)
-=======
-        if self.speculative_config:
->>>>>>> 3af47c3c
             assert spec_decode_common_attn_metadata is not None
             self._draft_token_ids = self.propose_draft_token_ids(
                 scheduler_output,
@@ -3601,69 +3544,6 @@
 
         return kv_cache_spec
 
-<<<<<<< HEAD
-    def _build_encoder_only_attn_metadata(
-            self, scheduler_output: "SchedulerOutput") -> \
-                dict[str, tuple[CommonAttentionMetadata, Any]]:
-        """Prepare encoder attention metadata for encoder-only models.
-
-        Args:
-            scheduler_output: Scheduler output
-
-        Returns:
-            dict[str, Any]: Encoder attention metadata
-        """
-        num_reqs = self.input_batch.num_reqs
-        total_num_scheduled_tokens = scheduler_output.total_num_scheduled_tokens
-
-        # Get the number of scheduled tokens for each request.
-        req_ids = self.input_batch.req_ids
-        tokens = [scheduler_output.num_scheduled_tokens[i] for i in req_ids]
-        max_num_scheduled_tokens = max(tokens)
-
-        dummy_block_table = torch.zeros((num_reqs, 1),
-                                        dtype=torch.int32,
-                                        device=self.device)
-        dummy_slot_mapping = torch.zeros((total_num_scheduled_tokens, ),
-                                         dtype=torch.int32,
-                                         device=self.device)
-
-        group_metadata = dict[str, tuple[CommonAttentionMetadata, Any]]()
-
-        for attn_group_list in self.attn_groups:
-
-            assert len(attn_group_list) == 1
-            attn_group = attn_group_list[0]
-
-            # Use the first attention metadata builder
-            # to create encoder attention metadata
-            builder = attn_group.get_metadata_builder()
-
-            common_metadata = CommonAttentionMetadata(
-                query_start_loc=self.query_start_loc[:num_reqs + 1],
-                query_start_loc_cpu=self.query_start_loc_cpu[:num_reqs + 1],
-                seq_lens=self.seq_lens[:num_reqs],
-                seq_lens_cpu=self.seq_lens_cpu[:num_reqs],
-                num_computed_tokens_cpu=self.input_batch.
-                num_computed_tokens_cpu_tensor[:num_reqs],
-                num_reqs=num_reqs,
-                num_actual_tokens=total_num_scheduled_tokens,
-                max_query_len=max_num_scheduled_tokens,
-                block_table_tensor=dummy_block_table,
-                slot_mapping=dummy_slot_mapping,
-                causal=False,
-            )
-
-            metadata = builder.build(
-                common_prefix_len=0,  # No cascade for encoder
-                common_attn_metadata=common_metadata,
-            )
-
-            for layer_name in attn_group.layer_names:
-                group_metadata[layer_name] = (common_metadata, metadata)
-
-        return group_metadata
-=======
     def _to_list(self, sampled_token_ids: torch.Tensor) -> list[list[int]]:
         # This is a short term mitigation for issue mentioned in
         # https://github.com/vllm-project/vllm/issues/22754.
@@ -3677,5 +3557,4 @@
         pinned.copy_(sampled_token_ids, non_blocking=True)
         self.transfer_event.record()
         self.transfer_event.synchronize()
-        return pinned.tolist()
->>>>>>> 3af47c3c
+        return pinned.tolist()