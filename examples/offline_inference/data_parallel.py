--- conflicted
+++ resolved
@@ -88,14 +88,13 @@
         help=("Fraction of GPU memory vLLM is allowed to allocate (0.0, 1.0]."),
     )
     parser.add_argument(
-<<<<<<< HEAD
         "--enable-microbatching",
         action="store_true",
         help=("Enable microbatched execution"),
-=======
+    )
+    parser.add_argument(
         "--quantization",
         type=str,
->>>>>>> 3af47c3c
     )
     return parser.parse_args()
 
@@ -113,11 +112,8 @@
     max_num_seqs,
     max_model_len,
     gpu_memory_utilization,
-<<<<<<< HEAD
     enable_microbatching,
-=======
     quantization,
->>>>>>> 3af47c3c
 ):
     os.environ["VLLM_DP_RANK"] = str(global_dp_rank)
     os.environ["VLLM_DP_RANK_LOCAL"] = str(local_dp_rank)
@@ -171,11 +167,8 @@
         max_num_seqs=max_num_seqs,
         max_model_len=max_model_len,
         gpu_memory_utilization=gpu_memory_utilization,
-<<<<<<< HEAD
         enable_microbatching=enable_microbatching,
-=======
         quantization=quantization,
->>>>>>> 3af47c3c
     )
     outputs = llm.generate(prompts, sampling_params)
     # Print the outputs.
@@ -233,11 +226,8 @@
                 args.max_num_seqs,
                 args.max_model_len,
                 args.gpu_memory_utilization,
-<<<<<<< HEAD
                 args.enable_microbatching,
-=======
                 args.quantization,
->>>>>>> 3af47c3c
             ),
         )
         proc.start()
